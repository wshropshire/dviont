<<<<<<< HEAD
=======
#conda env export --from-history > dviont_env.yaml

>>>>>>> 1e882ebe
name: dviont_env
channels:
  - conda-forge
  - bioconda
<<<<<<< HEAD
  - defaults
dependencies:
  - python=3.10
  - clair3>=1.0.11
  - minimap2
  - bcftools>=1.20
  - samtools>=1.20
  - htslib>=1.20
  - snpeff
  - whatshap>=1.7
  - biopython>=1.82
  - pysam>=0.22
  - parallel
  - pip
  - ca-certificates
  - openssl
  - certifi
=======
  - conda-forge
  - r
dependencies:
  - python=3.10
  - clair3
  - ca-certificates
  - openssl
  - minimap2
  - certifi
  - snpeff
  - bcftools
prefix: <path/to/virtual/env/>
>>>>>>> 1e882ebe
<|MERGE_RESOLUTION|>--- conflicted
+++ resolved
@@ -1,13 +1,7 @@
-<<<<<<< HEAD
-=======
-#conda env export --from-history > dviont_env.yaml
-
->>>>>>> 1e882ebe
 name: dviont_env
 channels:
   - conda-forge
   - bioconda
-<<<<<<< HEAD
   - defaults
 dependencies:
   - python=3.10
@@ -24,18 +18,4 @@
   - pip
   - ca-certificates
   - openssl
-  - certifi
-=======
-  - conda-forge
-  - r
-dependencies:
-  - python=3.10
-  - clair3
-  - ca-certificates
-  - openssl
-  - minimap2
-  - certifi
-  - snpeff
-  - bcftools
-prefix: <path/to/virtual/env/>
->>>>>>> 1e882ebe
+  - certifi